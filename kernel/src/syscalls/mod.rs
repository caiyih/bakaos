--- conflicted
+++ resolved
@@ -107,11 +107,8 @@
             SYSCALL_ID_SHMAT => Some(&SharedMemoryAttachSyscall),
             SYSCALL_ID_SOCKET => Some(&SocketSyscall),
             SYSCALL_ID_STATX => Some(&StatxSyscall),
-<<<<<<< HEAD
             SYSCALL_ID_RENAMEAT2 => Some(&RenameAt2Syscall),
-=======
             // SYSCALL_ID_MPROTECT => Some(&MemProtectSyscall),
->>>>>>> e8636ba0
             _ => None,
         }
     }
