--- conflicted
+++ resolved
@@ -8,7 +8,7 @@
 };
 use file_async::{
     sys_copy_file_range, sys_pread_async, sys_pwrite_async, sys_read_async, sys_readv_async,
-    sys_sendfile_async, sys_write_async, sys_writev_async,
+    sys_sendfile_async, sys_splice, sys_write_async, sys_writev_async,
 };
 use futex_async::sys_futex_async;
 use io_multiplexing::{sys_ppoll_async, sys_pselect6_async};
@@ -24,8 +24,6 @@
 
 use platform_specific::{syscall_ids::*, ISyscallContext};
 use tasks::SyscallContext;
-
-use crate::syscalls::file_async::sys_splice;
 
 mod file;
 mod file_async;
@@ -134,11 +132,8 @@
             SYSCALL_ID_PPOLL => Some(sys_ppoll_async(ctx).await),
             SYSCALL_ID_PREAD => Some(sys_pread_async(ctx).await),
             SYSCALL_ID_PWRITE => Some(sys_pwrite_async(ctx).await),
-<<<<<<< HEAD
             SYSCALL_ID_COPY_FILE_RANGE => Some(sys_copy_file_range(ctx).await),
-=======
             SYSCALL_ID_SPLICE => Some(sys_splice(ctx).await),
->>>>>>> 414e62f7
             _ => None,
         }
     }
